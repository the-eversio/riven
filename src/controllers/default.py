from typing import Literal

import requests
from controllers.models.shared import MessageResponse
from fastapi import APIRouter, HTTPException, Request
from loguru import logger
from program.content.trakt import TraktContent
from program.db.db import db
from program.media.item import Episode, MediaItem, Movie, Season, Show
from program.media.state import States
from program.settings.manager import settings_manager
from pydantic import BaseModel, Field
from sqlalchemy import func, select
from utils.event_manager import EventUpdate

router = APIRouter(
    responses={404: {"description": "Not found"}},
)


class RootResponse(MessageResponse):
    version: str


@router.get("/", operation_id="root")
async def root() -> RootResponse:
    return {
        "message": "Riven is running!",
        "version": settings_manager.settings.version,
    }


@router.get("/health", operation_id="health")
async def health(request: Request) -> MessageResponse:
    return {
        "message": request.app.program.initialized,
    }


class RDUser(BaseModel):
    id: int
    username: str
    email: str
    points: int = Field(description="User's RD points")
    locale: str
    avatar: str = Field(description="URL to the user's avatar")
    type: Literal["free", "premium"]
    premium: int = Field(description="Premium subscription left in seconds")


@router.get("/rd", operation_id="rd")
async def get_rd_user() -> RDUser:
    api_key = settings_manager.settings.downloaders.real_debrid.api_key
    headers = {"Authorization": f"Bearer {api_key}"}

    proxy = (
        settings_manager.settings.downloaders.real_debrid.proxy_url
        if settings_manager.settings.downloaders.real_debrid.proxy_enabled
        else None
    )

    response = requests.get(
        "https://api.real-debrid.com/rest/1.0/user",
        headers=headers,
        proxies=proxy if proxy else None,
        timeout=10,
    )

    if response.status_code != 200:
        return {"success": False, "message": response.json()}

    return response.json()


@router.get("/torbox", operation_id="torbox")
async def get_torbox_user():
    api_key = settings_manager.settings.downloaders.torbox.api_key
    headers = {"Authorization": f"Bearer {api_key}"}
    response = requests.get(
        "https://api.torbox.app/v1/api/user/me", headers=headers, timeout=10
    )
    return response.json()


@router.get("/services", operation_id="services")
async def get_services(request: Request) -> dict[str, bool]:
    data = {}
    if hasattr(request.app.program, "services"):
        for service in request.app.program.all_services.values():
            data[service.key] = service.initialized
            if not hasattr(service, "services"):
                continue
            for sub_service in service.services.values():
                data[sub_service.key] = sub_service.initialized
    return data


class TraktOAuthInitiateResponse(BaseModel):
    auth_url: str


@router.get("/trakt/oauth/initiate", operation_id="trakt_oauth_initiate")
async def initiate_trakt_oauth(request: Request) -> TraktOAuthInitiateResponse:
    trakt = request.app.program.services.get(TraktContent)
    if trakt is None:
        raise HTTPException(status_code=404, detail="Trakt service not found")
    auth_url = trakt.perform_oauth_flow()
    return {"auth_url": auth_url}


@router.get("/trakt/oauth/callback", operation_id="trakt_oauth_callback")
async def trakt_oauth_callback(code: str, request: Request) -> MessageResponse:
    trakt = request.app.program.services.get(TraktContent)
    if trakt is None:
        raise HTTPException(status_code=404, detail="Trakt service not found")
    success = trakt.handle_oauth_callback(code)
    if success:
        return {"message": "OAuth token obtained successfully"}
    else:
        raise HTTPException(status_code=400, detail="Failed to obtain OAuth token")


class StatsResponse(BaseModel):
    total_items: int
    total_movies: int
    total_shows: int
    total_seasons: int
    total_episodes: int
    total_symlinks: int
    incomplete_items: int
    incomplete_retries: dict[str, int] = Field(
        description="Media item log string: number of retries"
    )
    states: dict[States, int]


@router.get("/stats", operation_id="stats")
async def get_stats(_: Request) -> StatsResponse:
    payload = {}
    with db.Session() as session:
<<<<<<< HEAD
        # Ensure the connection is open for the entire duration of the session
        with session.connection().execution_options(stream_results=True) as conn:
            movies_symlinks = conn.execute(select(func.count(Movie._id)).where(Movie.symlinked == True)).scalar_one()
            episodes_symlinks = conn.execute(select(func.count(Episode._id)).where(Episode.symlinked == True)).scalar_one()
            total_symlinks = movies_symlinks + episodes_symlinks

            total_movies = conn.execute(select(func.count(Movie._id))).scalar_one()
            total_shows = conn.execute(select(func.count(Show._id))).scalar_one()
            total_seasons = conn.execute(select(func.count(Season._id))).scalar_one()
            total_episodes = conn.execute(select(func.count(Episode._id))).scalar_one()
            total_items = conn.execute(select(func.count(MediaItem._id))).scalar_one()

            # Use a server-side cursor for batch processing
            incomplete_retries = {}
            batch_size = 1000

            result = conn.execute(
                select(MediaItem._id, MediaItem.scraped_times)
                .where(MediaItem.last_state != States.Completed)
            )

            while True:
                batch = result.fetchmany(batch_size)
                if not batch:
                    break

                for media_item_id, scraped_times in batch:
                    incomplete_retries[media_item_id] = scraped_times

            states = {}
            for state in States:
                states[state] = conn.execute(select(func.count(MediaItem._id)).where(MediaItem.last_state == state)).scalar_one()

            payload["total_items"] = total_items
            payload["total_movies"] = total_movies
            payload["total_shows"] = total_shows
            payload["total_seasons"] = total_seasons
            payload["total_episodes"] = total_episodes
            payload["total_symlinks"] = total_symlinks
            payload["incomplete_items"] = len(incomplete_retries)
            payload["incomplete_retries"] = incomplete_retries
            payload["states"] = states

    return {"success": True, "data": payload}
=======
        movies_symlinks = session.execute(
            select(func.count(Movie._id)).where(Movie.symlinked == True)
        ).scalar_one()
        episodes_symlinks = session.execute(
            select(func.count(Episode._id)).where(Episode.symlinked == True)
        ).scalar_one()
        total_symlinks = movies_symlinks + episodes_symlinks

        total_movies = session.execute(select(func.count(Movie._id))).scalar_one()
        total_shows = session.execute(select(func.count(Show._id))).scalar_one()
        total_seasons = session.execute(select(func.count(Season._id))).scalar_one()
        total_episodes = session.execute(select(func.count(Episode._id))).scalar_one()
        total_items = session.execute(select(func.count(MediaItem._id))).scalar_one()

        # Select only the IDs of incomplete items
        _incomplete_items = (
            session.execute(
                select(MediaItem._id).where(MediaItem.last_state != States.Completed)
            )
            .scalars()
            .all()
        )

        incomplete_retries = {}
        if _incomplete_items:
            media_items = (
                session.query(MediaItem)
                .filter(MediaItem._id.in_(_incomplete_items))
                .all()
            )
            for media_item in media_items:
                incomplete_retries[media_item.log_string] = media_item.scraped_times

        states = {}
        for state in States:
            states[state] = session.execute(
                select(func.count(MediaItem._id)).where(MediaItem.last_state == state)
            ).scalar_one()

        payload["total_items"] = total_items
        payload["total_movies"] = total_movies
        payload["total_shows"] = total_shows
        payload["total_seasons"] = total_seasons
        payload["total_episodes"] = total_episodes
        payload["total_symlinks"] = total_symlinks
        payload["incomplete_items"] = len(_incomplete_items)
        payload["incomplete_retries"] = incomplete_retries
        payload["states"] = states
        return payload


class LogsResponse(BaseModel):
    logs: str

>>>>>>> 9eec02dd

@router.get("/logs", operation_id="logs")
async def get_logs() -> str:
    log_file_path = None
    for handler in logger._core.handlers.values():
        if ".log" in handler._name:
            log_file_path = handler._sink._path
            break

    if not log_file_path:
        return {"success": False, "message": "Log file handler not found"}

    try:
        with open(log_file_path, "r") as log_file:
            log_contents = log_file.read()
        return {"logs": log_contents}
    except Exception as e:
        logger.error(f"Failed to read log file: {e}")
        raise HTTPException(status_code=500, detail="Failed to read log file")


@router.get("/events", operation_id="events")
async def get_events(
    request: Request,
) -> dict[str, list[EventUpdate]]:
    return request.app.program.em.get_event_updates()


@router.get("/mount", operation_id="mount")
async def get_rclone_files() -> dict[str, str]:
    """Get all files in the rclone mount."""
    import os

    rclone_dir = settings_manager.settings.symlink.rclone_path
    file_map = {}

    def scan_dir(path):
        with os.scandir(path) as entries:
            for entry in entries:
                if entry.is_file():
                    file_map[entry.name] = entry.path
                elif entry.is_dir():
                    scan_dir(entry.path)

    scan_dir(rclone_dir)  # dict of `filename: filepath``
    return file_map
<|MERGE_RESOLUTION|>--- conflicted
+++ resolved
@@ -1,287 +1,230 @@
-from typing import Literal
-
-import requests
-from controllers.models.shared import MessageResponse
-from fastapi import APIRouter, HTTPException, Request
-from loguru import logger
-from program.content.trakt import TraktContent
-from program.db.db import db
-from program.media.item import Episode, MediaItem, Movie, Season, Show
-from program.media.state import States
-from program.settings.manager import settings_manager
-from pydantic import BaseModel, Field
-from sqlalchemy import func, select
-from utils.event_manager import EventUpdate
-
-router = APIRouter(
-    responses={404: {"description": "Not found"}},
-)
-
-
-class RootResponse(MessageResponse):
-    version: str
-
-
-@router.get("/", operation_id="root")
-async def root() -> RootResponse:
-    return {
-        "message": "Riven is running!",
-        "version": settings_manager.settings.version,
-    }
-
-
-@router.get("/health", operation_id="health")
-async def health(request: Request) -> MessageResponse:
-    return {
-        "message": request.app.program.initialized,
-    }
-
-
-class RDUser(BaseModel):
-    id: int
-    username: str
-    email: str
-    points: int = Field(description="User's RD points")
-    locale: str
-    avatar: str = Field(description="URL to the user's avatar")
-    type: Literal["free", "premium"]
-    premium: int = Field(description="Premium subscription left in seconds")
-
-
-@router.get("/rd", operation_id="rd")
-async def get_rd_user() -> RDUser:
-    api_key = settings_manager.settings.downloaders.real_debrid.api_key
-    headers = {"Authorization": f"Bearer {api_key}"}
-
-    proxy = (
-        settings_manager.settings.downloaders.real_debrid.proxy_url
-        if settings_manager.settings.downloaders.real_debrid.proxy_enabled
-        else None
-    )
-
-    response = requests.get(
-        "https://api.real-debrid.com/rest/1.0/user",
-        headers=headers,
-        proxies=proxy if proxy else None,
-        timeout=10,
-    )
-
-    if response.status_code != 200:
-        return {"success": False, "message": response.json()}
-
-    return response.json()
-
-
-@router.get("/torbox", operation_id="torbox")
-async def get_torbox_user():
-    api_key = settings_manager.settings.downloaders.torbox.api_key
-    headers = {"Authorization": f"Bearer {api_key}"}
-    response = requests.get(
-        "https://api.torbox.app/v1/api/user/me", headers=headers, timeout=10
-    )
-    return response.json()
-
-
-@router.get("/services", operation_id="services")
-async def get_services(request: Request) -> dict[str, bool]:
-    data = {}
-    if hasattr(request.app.program, "services"):
-        for service in request.app.program.all_services.values():
-            data[service.key] = service.initialized
-            if not hasattr(service, "services"):
-                continue
-            for sub_service in service.services.values():
-                data[sub_service.key] = sub_service.initialized
-    return data
-
-
-class TraktOAuthInitiateResponse(BaseModel):
-    auth_url: str
-
-
-@router.get("/trakt/oauth/initiate", operation_id="trakt_oauth_initiate")
-async def initiate_trakt_oauth(request: Request) -> TraktOAuthInitiateResponse:
-    trakt = request.app.program.services.get(TraktContent)
-    if trakt is None:
-        raise HTTPException(status_code=404, detail="Trakt service not found")
-    auth_url = trakt.perform_oauth_flow()
-    return {"auth_url": auth_url}
-
-
-@router.get("/trakt/oauth/callback", operation_id="trakt_oauth_callback")
-async def trakt_oauth_callback(code: str, request: Request) -> MessageResponse:
-    trakt = request.app.program.services.get(TraktContent)
-    if trakt is None:
-        raise HTTPException(status_code=404, detail="Trakt service not found")
-    success = trakt.handle_oauth_callback(code)
-    if success:
-        return {"message": "OAuth token obtained successfully"}
-    else:
-        raise HTTPException(status_code=400, detail="Failed to obtain OAuth token")
-
-
-class StatsResponse(BaseModel):
-    total_items: int
-    total_movies: int
-    total_shows: int
-    total_seasons: int
-    total_episodes: int
-    total_symlinks: int
-    incomplete_items: int
-    incomplete_retries: dict[str, int] = Field(
-        description="Media item log string: number of retries"
-    )
-    states: dict[States, int]
-
-
-@router.get("/stats", operation_id="stats")
-async def get_stats(_: Request) -> StatsResponse:
-    payload = {}
-    with db.Session() as session:
-<<<<<<< HEAD
-        # Ensure the connection is open for the entire duration of the session
-        with session.connection().execution_options(stream_results=True) as conn:
-            movies_symlinks = conn.execute(select(func.count(Movie._id)).where(Movie.symlinked == True)).scalar_one()
-            episodes_symlinks = conn.execute(select(func.count(Episode._id)).where(Episode.symlinked == True)).scalar_one()
-            total_symlinks = movies_symlinks + episodes_symlinks
-
-            total_movies = conn.execute(select(func.count(Movie._id))).scalar_one()
-            total_shows = conn.execute(select(func.count(Show._id))).scalar_one()
-            total_seasons = conn.execute(select(func.count(Season._id))).scalar_one()
-            total_episodes = conn.execute(select(func.count(Episode._id))).scalar_one()
-            total_items = conn.execute(select(func.count(MediaItem._id))).scalar_one()
-
-            # Use a server-side cursor for batch processing
-            incomplete_retries = {}
-            batch_size = 1000
-
-            result = conn.execute(
-                select(MediaItem._id, MediaItem.scraped_times)
-                .where(MediaItem.last_state != States.Completed)
-            )
-
-            while True:
-                batch = result.fetchmany(batch_size)
-                if not batch:
-                    break
-
-                for media_item_id, scraped_times in batch:
-                    incomplete_retries[media_item_id] = scraped_times
-
-            states = {}
-            for state in States:
-                states[state] = conn.execute(select(func.count(MediaItem._id)).where(MediaItem.last_state == state)).scalar_one()
-
-            payload["total_items"] = total_items
-            payload["total_movies"] = total_movies
-            payload["total_shows"] = total_shows
-            payload["total_seasons"] = total_seasons
-            payload["total_episodes"] = total_episodes
-            payload["total_symlinks"] = total_symlinks
-            payload["incomplete_items"] = len(incomplete_retries)
-            payload["incomplete_retries"] = incomplete_retries
-            payload["states"] = states
-
-    return {"success": True, "data": payload}
-=======
-        movies_symlinks = session.execute(
-            select(func.count(Movie._id)).where(Movie.symlinked == True)
-        ).scalar_one()
-        episodes_symlinks = session.execute(
-            select(func.count(Episode._id)).where(Episode.symlinked == True)
-        ).scalar_one()
-        total_symlinks = movies_symlinks + episodes_symlinks
-
-        total_movies = session.execute(select(func.count(Movie._id))).scalar_one()
-        total_shows = session.execute(select(func.count(Show._id))).scalar_one()
-        total_seasons = session.execute(select(func.count(Season._id))).scalar_one()
-        total_episodes = session.execute(select(func.count(Episode._id))).scalar_one()
-        total_items = session.execute(select(func.count(MediaItem._id))).scalar_one()
-
-        # Select only the IDs of incomplete items
-        _incomplete_items = (
-            session.execute(
-                select(MediaItem._id).where(MediaItem.last_state != States.Completed)
-            )
-            .scalars()
-            .all()
-        )
-
-        incomplete_retries = {}
-        if _incomplete_items:
-            media_items = (
-                session.query(MediaItem)
-                .filter(MediaItem._id.in_(_incomplete_items))
-                .all()
-            )
-            for media_item in media_items:
-                incomplete_retries[media_item.log_string] = media_item.scraped_times
-
-        states = {}
-        for state in States:
-            states[state] = session.execute(
-                select(func.count(MediaItem._id)).where(MediaItem.last_state == state)
-            ).scalar_one()
-
-        payload["total_items"] = total_items
-        payload["total_movies"] = total_movies
-        payload["total_shows"] = total_shows
-        payload["total_seasons"] = total_seasons
-        payload["total_episodes"] = total_episodes
-        payload["total_symlinks"] = total_symlinks
-        payload["incomplete_items"] = len(_incomplete_items)
-        payload["incomplete_retries"] = incomplete_retries
-        payload["states"] = states
-        return payload
-
-
-class LogsResponse(BaseModel):
-    logs: str
-
->>>>>>> 9eec02dd
-
-@router.get("/logs", operation_id="logs")
-async def get_logs() -> str:
-    log_file_path = None
-    for handler in logger._core.handlers.values():
-        if ".log" in handler._name:
-            log_file_path = handler._sink._path
-            break
-
-    if not log_file_path:
-        return {"success": False, "message": "Log file handler not found"}
-
-    try:
-        with open(log_file_path, "r") as log_file:
-            log_contents = log_file.read()
-        return {"logs": log_contents}
-    except Exception as e:
-        logger.error(f"Failed to read log file: {e}")
-        raise HTTPException(status_code=500, detail="Failed to read log file")
-
-
-@router.get("/events", operation_id="events")
-async def get_events(
-    request: Request,
-) -> dict[str, list[EventUpdate]]:
-    return request.app.program.em.get_event_updates()
-
-
-@router.get("/mount", operation_id="mount")
-async def get_rclone_files() -> dict[str, str]:
-    """Get all files in the rclone mount."""
-    import os
-
-    rclone_dir = settings_manager.settings.symlink.rclone_path
-    file_map = {}
-
-    def scan_dir(path):
-        with os.scandir(path) as entries:
-            for entry in entries:
-                if entry.is_file():
-                    file_map[entry.name] = entry.path
-                elif entry.is_dir():
-                    scan_dir(entry.path)
-
-    scan_dir(rclone_dir)  # dict of `filename: filepath``
-    return file_map
+from typing import Literal
+
+import requests
+from controllers.models.shared import MessageResponse
+from fastapi import APIRouter, HTTPException, Request
+from loguru import logger
+from program.content.trakt import TraktContent
+from program.db.db import db
+from program.media.item import Episode, MediaItem, Movie, Season, Show
+from program.media.state import States
+from program.settings.manager import settings_manager
+from pydantic import BaseModel, Field
+from sqlalchemy import func, select
+from utils.event_manager import EventUpdate
+
+router = APIRouter(
+    responses={404: {"description": "Not found"}},
+)
+
+
+class RootResponse(MessageResponse):
+    version: str
+
+
+@router.get("/", operation_id="root")
+async def root() -> RootResponse:
+    return {
+        "message": "Riven is running!",
+        "version": settings_manager.settings.version,
+    }
+
+
+@router.get("/health", operation_id="health")
+async def health(request: Request) -> MessageResponse:
+    return {
+        "message": request.app.program.initialized,
+    }
+
+
+class RDUser(BaseModel):
+    id: int
+    username: str
+    email: str
+    points: int = Field(description="User's RD points")
+    locale: str
+    avatar: str = Field(description="URL to the user's avatar")
+    type: Literal["free", "premium"]
+    premium: int = Field(description="Premium subscription left in seconds")
+
+
+@router.get("/rd", operation_id="rd")
+async def get_rd_user() -> RDUser:
+    api_key = settings_manager.settings.downloaders.real_debrid.api_key
+    headers = {"Authorization": f"Bearer {api_key}"}
+
+    proxy = (
+        settings_manager.settings.downloaders.real_debrid.proxy_url
+        if settings_manager.settings.downloaders.real_debrid.proxy_enabled
+        else None
+    )
+
+    response = requests.get(
+        "https://api.real-debrid.com/rest/1.0/user",
+        headers=headers,
+        proxies=proxy if proxy else None,
+        timeout=10,
+    )
+
+    if response.status_code != 200:
+        return {"success": False, "message": response.json()}
+
+    return response.json()
+
+
+@router.get("/torbox", operation_id="torbox")
+async def get_torbox_user():
+    api_key = settings_manager.settings.downloaders.torbox.api_key
+    headers = {"Authorization": f"Bearer {api_key}"}
+    response = requests.get(
+        "https://api.torbox.app/v1/api/user/me", headers=headers, timeout=10
+    )
+    return response.json()
+
+
+@router.get("/services", operation_id="services")
+async def get_services(request: Request) -> dict[str, bool]:
+    data = {}
+    if hasattr(request.app.program, "services"):
+        for service in request.app.program.all_services.values():
+            data[service.key] = service.initialized
+            if not hasattr(service, "services"):
+                continue
+            for sub_service in service.services.values():
+                data[sub_service.key] = sub_service.initialized
+    return data
+
+
+class TraktOAuthInitiateResponse(BaseModel):
+    auth_url: str
+
+
+@router.get("/trakt/oauth/initiate", operation_id="trakt_oauth_initiate")
+async def initiate_trakt_oauth(request: Request) -> TraktOAuthInitiateResponse:
+    trakt = request.app.program.services.get(TraktContent)
+    if trakt is None:
+        raise HTTPException(status_code=404, detail="Trakt service not found")
+    auth_url = trakt.perform_oauth_flow()
+    return {"auth_url": auth_url}
+
+
+@router.get("/trakt/oauth/callback", operation_id="trakt_oauth_callback")
+async def trakt_oauth_callback(code: str, request: Request) -> MessageResponse:
+    trakt = request.app.program.services.get(TraktContent)
+    if trakt is None:
+        raise HTTPException(status_code=404, detail="Trakt service not found")
+    success = trakt.handle_oauth_callback(code)
+    if success:
+        return {"message": "OAuth token obtained successfully"}
+    else:
+        raise HTTPException(status_code=400, detail="Failed to obtain OAuth token")
+
+
+class StatsResponse(BaseModel):
+    total_items: int
+    total_movies: int
+    total_shows: int
+    total_seasons: int
+    total_episodes: int
+    total_symlinks: int
+    incomplete_items: int
+    incomplete_retries: dict[str, int] = Field(
+        description="Media item log string: number of retries"
+    )
+    states: dict[States, int]
+
+
+@router.get("/stats", operation_id="stats")
+async def get_stats(_: Request) -> StatsResponse:
+    payload = {}
+    with db.Session() as session:
+        # Ensure the connection is open for the entire duration of the session
+        with session.connection().execution_options(stream_results=True) as conn:
+            movies_symlinks = conn.execute(select(func.count(Movie._id)).where(Movie.symlinked == True)).scalar_one()
+            episodes_symlinks = conn.execute(select(func.count(Episode._id)).where(Episode.symlinked == True)).scalar_one()
+            total_symlinks = movies_symlinks + episodes_symlinks
+
+            total_movies = conn.execute(select(func.count(Movie._id))).scalar_one()
+            total_shows = conn.execute(select(func.count(Show._id))).scalar_one()
+            total_seasons = conn.execute(select(func.count(Season._id))).scalar_one()
+            total_episodes = conn.execute(select(func.count(Episode._id))).scalar_one()
+            total_items = conn.execute(select(func.count(MediaItem._id))).scalar_one()
+
+            # Use a server-side cursor for batch processing
+            incomplete_retries = {}
+            batch_size = 1000
+
+            result = conn.execute(
+                select(MediaItem._id, MediaItem.scraped_times)
+                .where(MediaItem.last_state != States.Completed)
+            )
+
+            while True:
+                batch = result.fetchmany(batch_size)
+                if not batch:
+                    break
+
+                for media_item_id, scraped_times in batch:
+                    incomplete_retries[media_item_id] = scraped_times
+
+            states = {}
+            for state in States:
+                states[state] = conn.execute(select(func.count(MediaItem._id)).where(MediaItem.last_state == state)).scalar_one()
+
+            payload["total_items"] = total_items
+            payload["total_movies"] = total_movies
+            payload["total_shows"] = total_shows
+            payload["total_seasons"] = total_seasons
+            payload["total_episodes"] = total_episodes
+            payload["total_symlinks"] = total_symlinks
+            payload["incomplete_items"] = len(incomplete_retries)
+            payload["incomplete_retries"] = incomplete_retries
+            payload["states"] = states
+
+    return {"success": True, "data": payload}
+
+@router.get("/logs", operation_id="logs")
+async def get_logs() -> str:
+    log_file_path = None
+    for handler in logger._core.handlers.values():
+        if ".log" in handler._name:
+            log_file_path = handler._sink._path
+            break
+
+    if not log_file_path:
+        return {"success": False, "message": "Log file handler not found"}
+
+    try:
+        with open(log_file_path, "r") as log_file:
+            log_contents = log_file.read()
+        return {"logs": log_contents}
+    except Exception as e:
+        logger.error(f"Failed to read log file: {e}")
+        raise HTTPException(status_code=500, detail="Failed to read log file")
+
+
+@router.get("/events", operation_id="events")
+async def get_events(
+    request: Request,
+) -> dict[str, list[EventUpdate]]:
+    return request.app.program.em.get_event_updates()
+
+
+@router.get("/mount", operation_id="mount")
+async def get_rclone_files() -> dict[str, str]:
+    """Get all files in the rclone mount."""
+    import os
+
+    rclone_dir = settings_manager.settings.symlink.rclone_path
+    file_map = {}
+
+    def scan_dir(path):
+        with os.scandir(path) as entries:
+            for entry in entries:
+                if entry.is_file():
+                    file_map[entry.name] = entry.path
+                elif entry.is_dir():
+                    scan_dir(entry.path)
+
+    scan_dir(rclone_dir)  # dict of `filename: filepath``
+    return file_map